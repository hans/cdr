from functools import cmp_to_key


def docstring_from_kwarg(kwarg):
    """
    Generate docstring from CDR keyword argument object.

    :param kwarg: Keyword argument object.
    :return: ``str``; docstring.
    """

    out = ''
    if not kwarg.suppress:
        out += '- **%s**: %s; %s' % (kwarg.key, kwarg.dtypes_str(), kwarg.descr)
        if kwarg.default_value == kwarg.default_value_cdrnn:
            out += ' **Default**: %s\n' % kwarg.default_value
        else:
            out += ' **Default (CDR)**: %s; **Default (CDRNN)**: %s\n' % (kwarg.default_value, kwarg.default_value_cdrnn)

    return out


def cdr_kwarg_docstring():
    """
    Generate docstring snippet summarizing all CDR kwargs, dtypes, and defaults.

    :return: ``str``; docstring snippet
    """

    out = "All Models\n^^^^^^^^^^\n\n"

    for kwarg in MODEL_INITIALIZATION_KWARGS:
        out += docstring_from_kwarg(kwarg)

    out += "\nVariational Bayes\n^^^^^^^^^^^^^^^^^\n\n"

    for kwarg in BAYES_KWARGS:
        if kwarg.key not in ['history_length', 'future_length']:
            out += docstring_from_kwarg(kwarg)

    out += '\nNeural Network Components\n^^^^^^^^^^^^^^^^^^^^^^^^^\n\n'

    for kwarg in NN_KWARGS:
        out += docstring_from_kwarg(kwarg)

    out += '\nVariational Bayesian Neural Network Components\n^^^^^^^^^^^^^^^^^^^^^^^^^^^^^^^^^^^^^^^^^^^^^^\n\n'

    for kwarg in NN_BAYES_KWARGS:
        out += docstring_from_kwarg(kwarg)

    out += '\n'

    return out


def plot_kwarg_docstring():
    """
    Generate docstring snippet summarizing all plotting kwargs, dtypes, and defaults.

    :return: ``str``; docstring snippet
    """

    out = "**Plotting options**\n\n"

    for kwarg in PLOT_KWARGS_CORE + PLOT_KWARGS_OTHER:
        out += '- **%s**: %s; %s **Default:** %s\n' % (kwarg.key, kwarg.dtypes_str(), kwarg.descr, kwarg.default_value)

    out += '\n'

    return out


class Kwarg(object):
    """
    Data structure for storing keyword arguments and their docstrings.

    :param key: ``str``; Key
    :param default_value: Any; Default value
    :param dtypes: ``list`` or ``class``; List of classes or single class. Members can also be specific required values, either ``None`` or values of type ``str``.
    :param descr: ``str``; Description of kwarg
    :param default_value_cdrnn: Any; Default value for CDRNN if distinct from CDR. If ``'same'``, CDRNN uses **default_value**.
    :param suppress: ``bool``; Whether to print documentation for this kwarg. Useful for hiding deprecated or little-used kwargs in order to simplify autodoc output.
    """

    def __init__(
            self,
            key,
            default_value,
            dtypes,
            descr,
            aliases=None,
            default_value_cdrnn='same',
            suppress=False
    ):
        if aliases is None:
            aliases = []
        self.key = key
        self.default_value = default_value
        if default_value_cdrnn == 'same':
            self.default_value_cdrnn = self.default_value
        else:
            self.default_value_cdrnn = default_value_cdrnn
        if not isinstance(dtypes, list):
            self.dtypes = [dtypes]
        else:
            self.dtypes = dtypes
        self.dtypes = sorted(self.dtypes, key=cmp_to_key(Kwarg.type_comparator))
        self.descr = descr
        self.aliases = aliases
        self.suppress = suppress

    def dtypes_str(self):
        """
        String representation of dtypes permitted for kwarg.

        :return: ``str``; dtypes string.
        """

        if len(self.dtypes) == 1:
            out = '``%s``' %self.get_type_name(self.dtypes[0])
        elif len(self.dtypes) == 2:
            out = '``%s`` or ``%s``' %(self.get_type_name(self.dtypes[0]), self.get_type_name(self.dtypes[1]))
        else:
            out = ', '.join(['``%s``' %self.get_type_name(x) for x in self.dtypes[:-1]]) + ' or ``%s``' %self.get_type_name(self.dtypes[-1])

        return out

    def get_type_name(self, x):
        """
        String representation of name of a dtype

        :param x: dtype; the dtype to name.
        :return: ``str``; name of dtype.
        """

        if isinstance(x, type):
            return x.__name__
        if isinstance(x, str):
            return '"%s"' %x
        return str(x)

    def in_settings(self, settings):
        """
        Check whether kwarg is specified in a settings object parsed from a config file.

        :param settings: settings from a ``ConfigParser`` object.
        :return: ``bool``; whether kwarg is found in **settings**.
        """

        out = False
        if self.key in settings:
            out = True

        if not out:
            for alias in self.aliases:
                if alias in settings:
                    out = True
                    break

        return out

    def get_typed_val(self, key, dtype, settings, default=None):
        if key in settings:
            if isinstance(settings, dict):
                if dtype == str:
                    return settings.get(key)
                elif dtype == int:
                    return int(settings.get(key))
                elif dtype == float:
                    return float(settings.get(key))
                elif dtype == bool:
                    return bool(settings.get(key))
                else:
                    raise ValueError('Unrecognized dtype: %s' % dtype)
            else:
                if dtype == str:
                    return settings.get(key)
                elif dtype == int:
                    return settings.getint(key)
                elif dtype == float:
                    return settings.getfloat(key)
                elif dtype == bool:
                    return settings.getboolean(key)
                else:
                    raise ValueError('Unrecognized dtype: %s' % dtype)
        return default


    def kwarg_from_config(self, settings, is_cdrnn=False):
        """
        Given a settings object parsed from a config file, return value of kwarg cast to appropriate dtype.
        If missing from settings, return default.

        :param settings: settings from a ``ConfigParser`` object or ``dict``.
        :param is_cdrnn: ``bool``; whether this is for a CDRNN model.
        :return: value of kwarg
        """

        val = None

        if is_cdrnn:
            default_value = self.default_value_cdrnn
        else:
            default_value = self.default_value

        if len(self.dtypes) == 1:

            val = self.get_typed_val(self.key, self.dtypes[0], settings, default=None)

            if val is None:
                for alias in self.aliases:
                    val = self.get_typed_val(alias, self.dtypes[0], settings, default=default_value)
                    if val is not None:
                        break

            if val is None:
                val = default_value

        else:
            from_settings = settings.get(self.key, None)
            if from_settings is None:
                for alias in self.aliases:
                    from_settings = settings.get(alias, None)
                    if from_settings is not None:
                        break

            if from_settings is None:
                val = default_value
            else:
                parsed = False
                for x in reversed(self.dtypes):
                    if x == None:
                        if from_settings == 'None':
                            val = None
                            parsed = True
                            break
                    elif isinstance(x, str):
                        if from_settings == x:
                            val = from_settings
                            parsed = True
                            break
                    else:
                        try:
                            val = x(from_settings)
                            parsed = True
                            break
                        except ValueError:
                            pass

                assert parsed, 'Invalid value "%s" received for %s' %(from_settings, self.key)

        return val


    @staticmethod
    def type_comparator(a, b):
        '''
        Types precede strings, which precede ``None``

        :param a: First element
        :param b: Second element
        :return: ``-1``, ``0``, or ``1``, depending on outcome of comparison
        '''
        if isinstance(a, type) and not isinstance(b, type):
            return -1
        elif not isinstance(a, type) and isinstance(b, type):
            return 1
        elif isinstance(a, str) and not isinstance(b, str):
            return -1
        elif isinstance(b, str) and not isinstance(a, str):
            return 1
        else:
            return 0


MODEL_INITIALIZATION_KWARGS = [
    # DATA SETTINGS
    Kwarg(
        'outdir',
        './cdr_model/',
        str,
        "Path to output directory, where logs and model parameters are saved."
    ),
    Kwarg(
        'use_distributional_regression',
        False,
        bool,
        "Whether to model all parameters of the predictive distribution as dependent on IRFs of the impulses (distributional regression). If ``False``, only the mean depends on the predictors (other parameters of the predictive distribution are treated as constant).",
        aliases=['heteroskedastic'],
        default_value_cdrnn=True
    ),
    Kwarg(
        'predictive_distribution_map',
        None,
        [str, None],
        "Definition of predictive distribution. Can be a single distribution name (shared across all response variables), a space-delimited list of distribution names (one per response variable), a space-delimited list of ';'-delimited tuples matching response variables to distribution names (e.g. ``response;Bernoulli``), or ``None``, in which case the predictive distribution will be inferred as ``Normal`` for continuous variables and ``Categorical`` for categorical variables."
    ),
    Kwarg(
        'center_inputs',
        False,
        bool,
        "DISCOURAGED UNLESS YOU HAVE A GOOD REASON, since this can distort rate estimates. Center inputs by subtracting training set means. Can improve convergence speed and reduce vulnerability to local optima. Only affects fitting -- prediction, likelihood computation, and plotting are reported on the source values."
    ),
    Kwarg(
        'rescale_inputs',
        False,
        bool,
        "Rescale input features by dividing by training set standard deviation. Can improve convergence speed and reduce vulnerability to local optima. Only affects fitting -- prediction, likelihood computation, and plotting are reported on the source values.",
        aliases=['scale_inputs'],
        default_value_cdrnn=True
    ),
    Kwarg(
        'history_length',
        128,
        int,
        "Length of the history (backward) window (in timesteps)."
    ),
    Kwarg(
        'future_length',
        0,
        int,
        "Length of the future (forward) window (in timesteps). Note that causal IRF kernels cannot be used if **future_length** > 0."
    ),
    Kwarg(
        't_delta_cutoff',
        None,
        [float, None],
        "Maximum distance in time to consider (can help improve training stability on data with large gaps in time). If ``0`` or ``None``, no cutoff."
    ),

    # MODEL DEFINITION
    Kwarg(
        'asymmetric_error',
        False,
        bool,
        "Whether to model numeric responses by default with an (asymmetric) SinhArcshin transform of the Normal distribution. Otherwise, defaults to a Normal distribution. Only affects response variables whose distributions have not been explicitly specified using **predictive_distribution_map**."
    ),
    Kwarg(
        'constraint',
        'softplus',
        str,
        "Constraint function to use for bounded variables. One of ``['abs', 'square', 'softplus']``."
    ),
    Kwarg(
        'random_variables',
        'default',
        str,
        "Space-delimited list of model components to instantiate as (variationally optimized) random variables, rather than point estimates. Can be any combination of: `['intercept', 'coefficient', 'interaction', 'irf_param', 'nn']`. Can also be `'all'`, `'none'`, or `'default'`, which defaults to all components except `'nn'`.",
        aliases=['rvs', 'as_rv', 'as_random_variable']
    ),

    # OPTIMIZATION SETTINGS
    Kwarg(
        'scale_loss_with_data',
        True,
        bool,
        "Whether to multiply the scale of the LL loss by N, where N is num batches. This turns the loss into an expectation over training set likelihood."
    ),
    Kwarg(
        'scale_regularizer_with_data',
        False,
        bool,
        "Whether to multiply the scale of all weight regularization by B * N, where B is batch size and N is num batches. If **scale_loss_with_data** is true, this approach ensures a stable regularization strength (relative to the loss) across datasets and batch sizes."
    ),
    Kwarg(
        'n_iter',
        100000,
        int,
        "Number of training iterations. If using variational inference, this becomes the `expected` number of training iterations and is used only for Tensorboard logging, with no impact on training behavior.",
        aliases=['niter']
    ),
    Kwarg(
        'minibatch_size',
        512,
        [int, None],
        "Size of minibatches to use for fitting (full-batch if ``None``)."
    ),
    Kwarg(
        'eval_minibatch_size',
        1024,
        int,
        "Size of minibatches to use for prediction/evaluation."
    ),
    Kwarg(
        'n_samples_eval',
        1000,
        int,
        "Number of posterior predictive samples to draw for prediction/evaluation. Ignored for evaluating CDR MLE models."
    ),
    Kwarg(
        'optim_name',
        'Adam',
        [str, None],
        """Name of the optimizer to use. Must be one of:
        
            - ``'SGD'``
            - ``'Momentum'``
            - ``'AdaGrad'``
            - ``'AdaDelta'``
            - ``'Adam'``
            - ``'FTRL'``
            - ``'RMSProp'``
            - ``'Nadam'``"""
    ),
    Kwarg(
        'max_gradient',
        None,
        [float, None],
        'Maximum allowable value for the gradient, which will be clipped as needed. If ``None``, no max gradient.'
    ),
    Kwarg(
        'max_global_gradient_norm',
        1.,
        [float, None],
        'Maximum allowable value for the global norm of the gradient, which will be clipped as needed. If ``None``, no max global norm for the gradient.'
    ),
    Kwarg(
        'use_safe_optimizer',
        False,
        bool,
        'Stabilize training by preventing the optimizer from applying updates involving NaN gradients (affected weights will remain unchanged after the update). Incurs slight additional computational overhead and can lead to bias in the training process.'
    ),
    Kwarg(
        'epsilon',
        1e-5,
        float,
        "Epsilon parameter to use for numerical stability in bounded parameter estimation (imposes a positive lower bound on the parameter)."
    ),
    Kwarg(
        'pred_dist_epsilon',
        1e-2,
        float,
<<<<<<< HEAD
        "Epsilon parameter to use for numerical stability in bounded parameter estimation (imposes a positive lower bound on the parameter)."
    ),
    Kwarg(
        'pred_dist_epsilon',
        1e-2,
        float,
=======
>>>>>>> 452473db
        "Epsilon parameter to use for numerical stability in bounded parameters of the predictive distribution (imposes a positive lower bound on the parameter).",
        aliases=['epsilon']
    ),
    Kwarg(
        'optim_epsilon',
        1e-8,
        float,
        "Epsilon parameter to use if **optim_name** in ``['Adam', 'Nadam']``, ignored otherwise."
    ),
    Kwarg(
        'learning_rate',
        0.001,
        float,
        "Initial value for the learning rate."
    ),
    Kwarg(
        'learning_rate_min',
        0.,
        float,
        "Minimum value for the learning rate."
    ),
    Kwarg(
        'lr_decay_family',
        None,
        [str, None],
        "Functional family for the learning rate decay schedule (no decay if ``None``)."
    ),
    Kwarg(
        'lr_decay_rate',
        0.,
        float,
        "coefficient by which to decay the learning rate every ``lr_decay_steps`` (ignored if ``lr_decay_family==None``)."
    ),
    Kwarg(
        'lr_decay_steps',
        25,
        int,
        "Span of iterations over which to decay the learning rate by ``lr_decay_rate`` (ignored if ``lr_decay_family==None``)."
    ),
    Kwarg(
        'lr_decay_iteration_power',
        1,
        float,
        "Power to which the iteration number ``t`` should be raised when computing the learning rate decay."
    ),
    Kwarg(
        'lr_decay_staircase',
        False,
        bool,
        "Keep learning rate flat between ``lr_decay_steps`` (ignored if ``lr_decay_family==None``)."
    ),
    Kwarg(
        'filter_outlier_losses',
        False,
        [float, bool, None],
        "Whether outlier large losses are filtered out while training continues. If ``False``, outlier losses trigger a restart from the most recent save point. Ignored unless *loss_cutoff_n_sds* is specified. Using this option avoids restarts, but can lead to bias if training instances are systematically dropped. If ``None``, ``False``, or ``0``, no loss filtering.",
        aliases=['loss_filter_n_sds']
    ),
    Kwarg(
        'loss_cutoff_n_sds',
        1000,
        [float, None],
        "How many moving standard deviations above the moving mean of the loss to use as a cut-off for stability (if outlier large losses are detected, training restarts from the preceding checkpoint). If ``None``, or ``0``, no loss cut-off."
    ),
    Kwarg(
        'ema_decay',
        0.999,
        [float, None],
        "Decay factor to use for exponential moving average for parameters (used in prediction)."
    ),

    # CONVERGENCE
    Kwarg(
        'convergence_n_iterates',
        500,
        [int, None],
        "Number of timesteps over which to average parameter movements for convergence diagnostics. If ``None`` or ``0``, convergence will not be programmatically checked (reduces memory overhead, but convergence must then be visually diagnosed).",
        default_value_cdrnn=100
    ),
    Kwarg(
        'convergence_stride',
        1,
        int,
        "Stride (in iterations) over which to compute convergence. If larger than 1, iterations within a stride are averaged with the most recently saved value. Larger values increase the receptive field of the slope estimates, making convergence diagnosis less vulnerable to local perturbations but also increasing the number of post-convergence iterations necessary in order to identify convergence."
    ),
    Kwarg(
        'convergence_alpha',
        0.5,
        [float, None],
        "Significance threshold above which to fail to reject the null of no correlation between convergence basis and training time. Larger values are more stringent."
    ),

    # REGULARIZATION
    Kwarg(
        'regularizer_name',
        None,
        [str, None],
        "Name of global regularizer; can be overridden by more regularizers for more specific parameters (e.g. ``l1_regularizer``, ``l2_regularizer``). If ``None``, no regularization."
    ),
    Kwarg(
        'regularizer_scale',
        0.,
        [str, float],
        "Scale of global regularizer; can be overridden by more regularizers for more specific parameters (ignored if ``regularizer_name==None``)."
    ),
    Kwarg(
        'intercept_regularizer_name',
        'inherit',
        [str, 'inherit', None],
        "Name of intercept regularizer (e.g. ``l1_regularizer``, ``l2_regularizer``); overrides **regularizer_name**. If ``'inherit'``, inherits **regularizer_name**. If ``None``, no regularization."
    ),
    Kwarg(
        'intercept_regularizer_scale',
        'inherit',
        [str, float, 'inherit'],
        "Scale of intercept regularizer (ignored if ``regularizer_name==None``). If ``'inherit'``, inherits **regularizer_scale**."
    ),
    Kwarg(
        'coefficient_regularizer_name',
        'inherit',
        [str, 'inherit', None],
        "Name of coefficient regularizer (e.g. ``l1_regularizer``, ``l2_regularizer``); overrides **regularizer_name**. If ``'inherit'``, inherits **regularizer_name**. If ``None``, no regularization."
    ),
    Kwarg(
        'coefficient_regularizer_scale',
        'inherit',
        [str, float, 'inherit'],
        "Scale of coefficient regularizer (ignored if ``regularizer_name==None``). If ``'inherit'``, inherits **regularizer_scale**."
    ),
    Kwarg(
        'irf_regularizer_name',
        'inherit',
        [str, 'inherit', None],
        "Name of IRF parameter regularizer (e.g. ``l1_regularizer``, ``l2_regularizer``); overrides **regularizer_name**. If ``'inherit'``, inherits **regularizer_name**. If ``None``, no regularization."
    ),
    Kwarg(
        'irf_regularizer_scale',
        'inherit',
        [str, float, 'inherit'],
        "Scale of IRF parameter regularizer (ignored if ``regularizer_name==None``). If ``'inherit'``, inherits **regularizer_scale**."
    ),
    Kwarg(
        'ranef_regularizer_name',
        'inherit',
        [str, 'inherit', None],
        "Name of random effects regularizer (e.g. ``l1_regularizer``, ``l2_regularizer``); overrides **regularizer_name**. If ``'inherit'``, inherits **regularizer_name**. If ``None``, no regularization. Regularization only applies to random effects without variational priors.",
        default_value_cdrnn='l2_regularizer'
    ),
    Kwarg(
        'ranef_regularizer_scale',
        'inherit',
        [str, float, 'inherit'],
        "Scale of random effects regularizer (ignored if ``regularizer_name==None``). If ``'inherit'``, inherits **regularizer_scale**. Regularization only applies to random effects without variational priors.",
        default_value_cdrnn=10.
    ),

    # INCREMENTAL SAVING AND LOGGING
    Kwarg(
        'save_freq',
        1,
        int,
        "Frequency (in iterations) with which to save model checkpoints."
    ),
    Kwarg(
        'plot_freq',
        100,
        int,
        "Frequency (in iterations) with which to plot model estimates (or ``0`` to turn off incremental plotting)."
    ),
    Kwarg(
        'log_freq',
        1,
        int,
        "Frequency (in iterations) with which to log model params to Tensorboard."
    ),
    Kwarg(
        'log_random',
        True,
        bool,
        "Log random effects to Tensorboard."
    ),
    Kwarg(
        'log_graph',
        False,
        bool,
        "Log the network graph to Tensorboard"
    ),

    # PLOTTING
    Kwarg(
        'indicator_names',
        '',
        str,
        "Space-delimited list of predictors that are indicators (0 or 1). Used for plotting and effect estimation (value 0 is always used as reference, rather than mean)."
    ),
    Kwarg(
        'default_reference_type',
        0.,
        ['mean', 0.],
        "Reference stimulus to use by default for plotting and effect estimation. If `0`, zero vector. If `mean`, training set mean by predictor.",
        default_value_cdrnn='mean'
    ),
    Kwarg(
        'reference_values',
        '',
        str,
        "Predictor values to use as a reference in plotting and effect estimation. Structured as space-delimited pairs ``NAME=FLOAT``. Any predictor without a specified reference value will use either 0 or the training set mean, depending on **plot_mean_as_reference**."
    ),
    Kwarg(
        'plot_step',
        '',
        str,
        "Size of step by predictor to take above reference in univariate IRF plots. Structured as space-delimited pairs ``NAME=FLOAT``. Any predictor without a specified step size will step 1 SD from training set."
    ),
    Kwarg(
        'plot_step_default',
        1.,
        [str, float],
        "Default size of step to take above reference in univariate IRF plots, if not specified in **plot_step**. Either a float or the string ``'sd'``, which indicates training sample standard deviation."
    ),
    Kwarg(
        'reference_time',
        0.,
        float,
        "Timepoint at which to plot interactions."
    ),
    Kwarg(
        'plot_n_time_units',
        5,
        float,
        "Number of time units to use for plotting."
    ),
    Kwarg(
        'plot_n_time_points',
        1024,
        int,
        "Resolution of plot axis (for 3D plots, uses sqrt of this number for each axis)."
    ),
    Kwarg(
        'plot_x_inches',
        6.,
        float,
        "Width of plot in inches."
    ),
    Kwarg(
        'plot_y_inches',
        4.,
        float,
        "Height of plot in inches."
    ),
    Kwarg(
        'plot_legend',
        True,
        bool,
        "Whether to include a legend in plots with multiple components.",
        aliases=['use_legend', 'legend']
    ),
    Kwarg(
        'generate_univariate_irf_plots',
        True,
        bool,
        "Whether to plot univariate IRFs over time.",
        aliases=['generate_univariate_IRF_plots']
    ),
    Kwarg(
        'generate_univariate_irf_heatmaps',
        False,
        bool,
        "Whether to plot univariate IRF heatmaps over time.",
        aliases=['generate_univariate_IRF_heatmaps']
    ),
    Kwarg(
        'generate_curvature_plots',
        False,
        bool,
        "Whether to plot IRF curvature at time **reference_time**."
    ),
    Kwarg(
        'generate_irf_surface_plots',
        False,
        bool,
        "Whether to plot IRF surfaces."
    ),
    Kwarg(
        'generate_interaction_surface_plots',
        False,
        bool,
        "Whether to plot IRF interaction surfaces at time **reference_time**."
    ),
    Kwarg(
        'generate_err_dist_plots',
        True,
        bool,
        "Whether to plot the average error distribution for real-valued responses."
    ),
    Kwarg(
        'generate_nonstationarity_surface_plots',
        False,
        bool,
        "Whether to plot IRF surfaces showing non-stationarity in the response."
    ),
    Kwarg(
        'cmap',
        'gist_rainbow',
        str,
        "Name of MatPlotLib cmap specification to use for plotting (determines the color of lines in the plot)."
    ),
    Kwarg(
        'dpi',
        300,
        int,
        "Dots per inch of saved plot image file."
    ),
    Kwarg(
        'keep_plot_history',
        False,
        bool,
        "Keep IRF plots from each checkpoint of a run, which can help visualize learning trajectories but can also consume a lot of disk space. If ``False``, only the most recent plot of each type is kept."
    ),

    # DEPRECATED OR RARELY USED
    Kwarg(
        'validate_irf_args',
        True,
        bool,
        "Check whether inputs and parameters to IRF obey constraints. Imposes a small performance cost but helps catch and report bugs in the model.",
        suppress=True
    ),
    Kwarg(
        'use_jtps',
        False,
        bool,
        "Whether to modify the base optimizer using JTPS.",
        suppress=True
    ),
    Kwarg(
        'n_samples',
        1,
        int,
        "**DEPRECATED**",
        suppress=True
    ),
    Kwarg(
        'n_interp',
        1000,
        int,
        "Number of interpolation points to use for discrete approximation of composed IRF. Ignored unless IRF composition is required by the model.",
        suppress=True
    ),
    Kwarg(
        'interp_hz',
        1000,
        float,
        "Frequency in Hz at which to interpolate continuous impulses for approximating the IRF integral.",
        suppress=True
    ),
    Kwarg(
        'interp_step',
        0.1,
        float,
        "Step length for resampling from interpolated continuous predictors.",
        suppress=True
    ),
    Kwarg(
        'float_type',
        'float32',
        str,
        "``float`` type to use throughout the network.",
        suppress=True
    ),
    Kwarg(
        'int_type',
        'int32',
        str,
        "``int`` type to use throughout the network (used for tensor slicing).",
        suppress=True
    )
]

BAYES_KWARGS = [
    # PRIORS
    Kwarg(
        'declare_priors_fixef',
        True,
        bool,
        "Specify Gaussian priors for all fixed model parameters (if ``False``, use implicit improper uniform priors).",
        aliases=['declare_priors']
    ),
    Kwarg(
        'declare_priors_ranef',
        True,
        bool,
        "Specify Gaussian priors for all random model parameters (if ``False``, use implicit improper uniform priors).",
        aliases=['declare_priors']
    ),
    Kwarg(
        'intercept_prior_sd',
        None,
        [str, float, None],
        "Standard deviation of prior on fixed intercept. Can be a space-delimited list of ``;``-delimited floats (one per distributional parameter per response variable), a ``float`` (applied to all responses), or ``None``, in which case the prior is inferred from **prior_sd_scaling_coefficient** and the empirical variance of the response on the training set.",
        aliases=['prior_sd']
    ),
    Kwarg(
        'coef_prior_sd',
        None,
        [str, float, None],
        "Standard deviation of prior on fixed coefficients. Can be a space-delimited list of ``;``-delimited floats (one per distributional parameter per response variable), a ``float`` (applied to all responses), or ``None``, in which case the prior is inferred from **prior_sd_scaling_coefficient** and the empirical variance of the response on the training set.",
        aliases=['coefficient_prior_sd', 'prior_sd']
    ),
    Kwarg(
        'irf_param_prior_sd',
        1.,
        [str, float],
        "Standard deviation of prior on convolutional IRF parameters. Can be either a space-delimited list of ``;``-delimited floats (one per distributional parameter per response variable) or a ``float`` (applied to all responses)",
        aliases=['conv_prior_sd', 'prior_sd']
    ),
    Kwarg(
        'y_sd_prior_sd',
        None,
        [float, None],
        "Standard deviation of prior on standard deviation of output model. If ``None``, inferred as **y_sd_prior_sd_scaling_coefficient** times the empirical variance of the response on the training set.",
        aliases=['y_scale_prior_sd', 'prior_sd']
    ),
    Kwarg(
        'prior_sd_scaling_coefficient',
        1,
        float,
        "Factor by which to multiply priors on intercepts and coefficients if inferred from the empirical variance of the data (i.e. if **intercept_prior_sd** or **coef_prior_sd** is ``None``). Ignored for any prior widths that are explicitly specified."
    ),
    Kwarg(
        'y_sd_prior_sd_scaling_coefficient',
        1,
        float,
        "Factor by which to multiply prior on output model variance if inferred from the empirical variance of the data (i.e. if **y_sd_prior_sd** is ``None``). Ignored if prior width is explicitly specified.",
        aliases=['y_scale_prior_sd_scaling_coefficient', 'prior_sd_scaling_coefficient']
    ),
    Kwarg(
        'ranef_to_fixef_prior_sd_ratio',
        0.1,
        float,
        "Ratio of widths of random to fixed effects priors. I.e. if less than 1, random effects have tighter priors."
    ),

    # INITIALIZATION
    Kwarg(
        'posterior_to_prior_sd_ratio',
        0.01,
        float,
        "Ratio of posterior initialization SD to prior SD. Low values are often beneficial to stability, convergence speed, and quality of final fit by avoiding erratic sampling and divergent behavior early in training."
    )
]

NN_KWARGS = [
    # DATA SETTINGS
    Kwarg(
        'center_X_time',
        False,
        bool,
        "Whether to center time values as inputs under the hood. Times are automatically shifted back to the source location for plotting and model criticism.",
        aliases=['center_time', 'center_time_X']
    ),
    Kwarg(
        'center_t_delta',
        False,
        bool,
        "Whether to center time offset values under the hood. Offsets are automatically shifted back to the source location for plotting and model criticism.",
        aliases=['center_time', 'center_tdelta']
    ),
    Kwarg(
        'rescale_X_time',
        False,
        bool,
        "Whether to rescale time values as inputs by their training SD under the hood. Times are automatically reconverted back to the source scale for plotting and model criticism.",
        aliases=['rescale_time', 'rescale_time_X'],
        default_value_cdrnn=True
    ),
    Kwarg(
        'rescale_t_delta',
        False,
        bool,
        "Whether to rescale time offset values by their training SD under the hood. Offsets are automatically reconverted back to the source scale for plotting and model criticism.",
        aliases=['rescale_time', 'rescale_tdelta']
    ),
    Kwarg(
        'log_transform_t_delta',
        True,
        bool,
        "Whether to log-modulus transform time offset values for stability under the hood (log-modulus is used to handle negative values in non-causal models). Offsets are automatically reconverted back to the source scale for plotting and model criticism."
    ),
    Kwarg(
        'nonstationary',
        True,
        bool,
        "Whether to model non-stationarity in NN components by feeding impulse timestamps as input."
    ),

    # MODEL SIZE
    Kwarg(
        'n_layers_ff',
        2,
        [int, None],
        "Number of hidden layers in feedforward encoder. If ``None``, inferred from length of **n_units_ff**.",
        aliases=['n_layers', 'n_layers_encoder', 'n_layers_input_projection']
    ),
    Kwarg(
        'n_units_ff',
        128,
        [int, str, None],
        "Number of units per feedforward encoder hidden layer. Can be an ``int``, which will be used for all layers, or a ``str`` with **n_layers_rnn** space-delimited integers, one for each layer in order from bottom to top. If ``0`` or ``None``, no feedforward encoder.",
        aliases=['n_units', 'n_units_encoder', 'n_units_input_projection']
    ),
    Kwarg(
        'n_layers_rnn',
        None,
        [int, None],
        "Number of RNN layers. If ``None``, inferred from length of **n_units_rnn**."
    ),
    Kwarg(
        'n_units_rnn',
        None,
        [int, str, None],
        "Number of units per RNN layer. Can be an ``int``, which will be used for all layers, or a ``str`` with **n_layers_rnn** space-delimited integers, one for each layer in order from bottom to top. Can also be ``'infer'``, which infers the size from the number of predictors, or ``'inherit'``, which uses size **n_units_hidden_state**. If ``0`` or ``None``, no RNN encoding (i.e. use a context-independent convolution kernel)."
    ),
    Kwarg(
        'n_layers_rnn_projection',
        None,
        [int, None],
        "Number of hidden layers in projection of RNN state (or of timestamp + predictors if no RNN). If ``None``, inferred automatically."
    ),
    Kwarg(
        'n_units_rnn_projection',
        None,
        [int, str, None],
        "Number of units per hidden layer in projection of RNN state. Can be an ``int``, which will be used for all layers, or a ``str`` with **n_units_rnn_projection** space-delimited integers, one for each layer in order from bottom to top. If ``0`` or ``None``, no hidden layers in RNN projection."
    ),
    Kwarg(
        'n_layers_irf',
        2,
        [int, None],
        "Number of IRF hidden layers. If ``None``, inferred from length of **n_units_irf**.",
        aliases=['n_layers', 'n_layers_decoder']
    ),
    Kwarg(
        'n_units_irf',
        128,
        [int, str, None],
        "Number of units per hidden layer in IRF. Can be an ``int``, which will be used for all layers, or a ``str`` with **n_units_irf** space-delimited integers, one for each layer in order from bottom to top. If ``0`` or ``None``, no hidden layers.",
        aliases=['n_units', 'n_units_decoder']
    ),
    Kwarg(
        'input_dependent_irf',
        True,
        bool,
        "Whether or not NN IRFs are input-dependent (can modify their shape at different values of the predictors)."
    ),
    Kwarg(
        'ranef_l1_only',
        False,
        bool,
        "Whether to include random effects only on first layer of feedforward transforms (``True``) or on all neural components."
    ),
    Kwarg(
        'ranef_bias_only',
        True,
        bool,
        "Whether to include random effects only on bias terms of neural components (``True``) or also on weight matrices.",
        aliases=['ranef_biases_only']
    ),
    Kwarg(
        'normalizer_use_ranef',
        False,
        bool,
        "Whether to include random effects in normalizer layers (``True``) or not."
    ),

    # ACTIVATION FUNCTIONS
    Kwarg(
        'ff_inner_activation',
        'gelu',
        [str, None],
        "Name of activation function to use for hidden layers in feedforward encoder.",
        aliases=['activation', 'input_projection_inner_activation']
    ),
    Kwarg(
        'ff_activation',
        None,
        [str, None],
        "Name of activation function to use for output of feedforward encoder.",
        aliases=['input_projection_activation']
    ),
    Kwarg(
        'rnn_activation',
        'tanh',
        [str, None],
        "Name of activation to use in RNN layers.",
    ),
    Kwarg(
        'recurrent_activation',
        'sigmoid',
        [str, None],
        "Name of recurrent activation to use in RNN layers.",
    ),
    Kwarg(
        'rnn_projection_inner_activation',
        'gelu',
        [str, None],
        "Name of activation function to use for hidden layers in projection of RNN state.",
        aliases=['activation']
    ),
    Kwarg(
        'rnn_projection_activation',
        None,
        [str, None],
        "Name of activation function to use for final layer in projection of RNN state."
    ),
    Kwarg(
        'irf_inner_activation',
        'gelu',
        [str, None],
        "Name of activation function to use for hidden layers in IRF.",
        aliases=['activation']
    ),
    Kwarg(
        'irf_activation',
        None,
        [str, None],
        "Name of activation function to use for final layer in IRF."
    ),

    # INITIALIZATION
    Kwarg(
        'kernel_initializer',
        'glorot_uniform_initializer',
        [str, None],
        "Name of initializer to use in encoder kernels.",
    ),
    Kwarg(
        'recurrent_initializer',
        'orthogonal_initializer',
        [str, None],
        "Name of initializer to use in encoder recurrent kernels.",
    ),
    Kwarg(
        'weight_sd_init',
        'glorot',
        [str, float, None],
        "Standard deviation of kernel initialization distribution (Normal, mean=0). Can also be ``'glorot'``, which uses the SD of the Glorot normal initializer. If ``None``, inferred from other hyperparams."
    ),

    # NORMALIZATION
    Kwarg(
        'batch_normalization_decay',
        None,
        [float, None],
        "Decay rate to use for batch normalization in internal layers. If ``None``, no batch normalization.",
    ),
    Kwarg(
        'normalize_ff',
        True,
        bool,
        "Whether to apply normalization (if applicable) to hidden layers of feedforward encoders.",
        aliases=['normalize_input_projection']
    ),
    Kwarg(
        'normalize_irf',
        True,
        bool,
        "Whether to apply normalization (if applicable) to non-initial internal IRF layers.",
    ),
    Kwarg(
        'normalize_after_activation',
        True,
        bool,
        "Whether to apply normalization (if applicable) after the non-linearity (otherwise, applied before).",
    ),
    Kwarg(
        'shift_normalized_activations',
        True,
        bool,
        "Whether to use trainable shift in batch/layer normalization layers.",
        aliases=['normalization_use_beta', 'batch_normalization_use_beta', 'layer_normalization_use_beta']
    ),
    Kwarg(
        'rescale_normalized_activations',
        True,
        bool,
        "Whether to use trainable scale in batch/layer normalization layers.",
        aliases=['normalization_use_gamma', 'batch_normalization_use_gamma', 'layer_normalization_use_gamma']
    ),
    Kwarg(
        'layer_normalization_type',
        None,
        [str, None],
        "Type of layer normalization, one of ``['z', 'length', None]``. If ``'z'``, classical z-transform-based normalization. If ``'length'``, normalize by the norm of the activation vector. If ``None``, no layer normalization. Incompatible with batch normalization.",
    ),

    # REGULARIZATION
    Kwarg(
        'nn_regularizer_name',
        'l2_regularizer',
        [str, 'inherit', None],
        "Name of weight regularizer (e.g. ``l1_regularizer``, ``l2_regularizer``); overrides **regularizer_name**. If ``'inherit'``, inherits **regularizer_name**. If ``None``, no regularization."
    ),
    Kwarg(
        'nn_regularizer_scale',
        1.,
        [str, float, 'inherit'],
        "Scale of weight regularizer (ignored if ``regularizer_name==None``). If ``'inherit'``, inherits **regularizer_scale**."
    ),
    Kwarg(
        'ff_regularizer_name',
        None,
        [str, None],
        "Name of weight regularizer (e.g. ``l1_regularizer``, ``l2_regularizer``) on output layer of feedforward encoders; overrides **regularizer_name**. If ``None``, inherits from **nn_regularizer_name**.",
        aliases=['input_projection_regularizer_name']
    ),
    Kwarg(
        'ff_regularizer_scale',
        1.,
        [str, float],
        "Scale of weight regularizer (ignored if ``regularizer_name==None``) on output layer of feedforward encoders. If ``None``, inherits from **nn_regularizer_scale**.",
        aliases=['input_projection_regularizer_scale']
    ),
    Kwarg(
        'regularize_final_layer',
        False,
        bool,
        "Whether to regulare the last layer of NN components."
    ),
    Kwarg(
        'rnn_projection_regularizer_name',
        None,
        [str, None],
        "Name of weight regularizer (e.g. ``l1_regularizer``, ``l2_regularizer``) on output layer of RNN projection; overrides **regularizer_name**. If ``None``, inherits from **nn_regularizer_name**."
    ),
    Kwarg(
        'rnn_projection_regularizer_scale',
        1.,
        [str, float],
        "Scale of weight regularizer (ignored if ``regularizer_name==None``) on output layer of RNN projection. If ``None``, inherits from **nn_regularizer_scale**."
    ),
    Kwarg(
        'context_regularizer_name',
        'l1_l2_regularizer',
        [str, 'inherit', None],
        "Name of regularizer on contribution of context (RNN) to hidden state (e.g. ``l1_regularizer``, ``l2_regularizer``); overrides **regularizer_name**. If ``'inherit'``, inherits **regularizer_name**. If ``None``, no regularization."
    ),
    Kwarg(
        'context_regularizer_scale',
        10.,
        [float, 'inherit'],
        "Scale of weight regularizer (ignored if ``context_regularizer_name==None``). If ``'inherit'``, inherits **regularizer_scale**."
    ),
    Kwarg(
        'maxnorm',
        None,
        [float, None],
        "Bound on norm of dense kernel dimensions for max-norm regularization. If ``None``, no max-norm regularization."
    ),

    # DROPOUT
    Kwarg(
        'input_dropout_rate',
        None,
        [float, None],
        "Rate at which to drop input_features."
    ),
    Kwarg(
        'ff_dropout_rate',
        0.4,
        [float, None],
        "Rate at which to drop neurons of FF projection.",
        aliases=['dropout', 'dropout_rate', 'input_projection_dropout_rate', 'h_in_dropout_rate']
    ),
    Kwarg(
        'rnn_h_dropout_rate',
        None,
        [float, None],
        "Rate at which to drop neurons of RNN hidden state."
    ),
    Kwarg(
        'rnn_c_dropout_rate',
        None,
        [float, None],
        "Rate at which to drop neurons of RNN cell state."
    ),
    Kwarg(
        'h_rnn_dropout_rate',
        0.4,
        [float, None],
        "Rate at which to drop neurons of h_rnn.",
        aliases=['dropout', 'dropout_rate']
    ),
    Kwarg(
        'rnn_dropout_rate',
        0.4,
        [float, None],
        "Rate at which to entirely drop the RNN.",
        aliases=['dropout', 'dropout_rate']
    ),
    Kwarg(
        'irf_dropout_rate',
        0.4,
        [float, None],
        "Rate at which to drop neurons of IRF layers.",
        aliases=['dropout', 'dropout_rate']
    ),
    Kwarg(
        'ranef_dropout_rate',
        0.4,
        [float, None],
        "Rate at which to drop random effects indicators.",
        aliases=['dropout', 'dropout_rate']
    ),
    Kwarg(
        'dropout_final_layer',
        False,
        bool,
        "Whether to apply dropout to the last layer of NN components."
    ),

    # DEPRECATED OR RARELY USED
    Kwarg(
        'input_jitter_level',
        None,
        [float, None],
        "Standard deviation of jitter injected into inputs (predictors and timesteps) during training. If ``0`` or ``None``, no input jitter.",
        suppress=True
    ),
    Kwarg(
        'ff_noise_sd',
        None,
        [float, None],
        "SD of white-out noise to inject into FF projection.",
        suppress=True
    ),
    Kwarg(
        'h_rnn_noise_sd',
        None,
        [float, None],
        "SD of white-out noise to inject into h_rnn.",
        suppress=True
    )
]


NN_BAYES_KWARGS = [
    # PRIORS
    Kwarg(
        'declare_priors_weights',
        True,
        bool,
        "Specify Gaussian priors for all fixed model parameters (if ``False``, use implicit improper uniform priors).",
        aliases=['declare_priors']
    ),
    Kwarg(
        'declare_priors_biases',
        True,
        bool,
        "Specify Gaussian priors for model biases (if ``False``, use implicit improper uniform priors)."
    ),
    Kwarg(
        'declare_priors_gamma',
        True,
        bool,
        "Specify Gaussian priors for gamma parameters of any batch normalization layers (if ``False``, use implicit improper uniform priors).",
        aliases=['declare_priors']
    ),
    Kwarg(
        'weight_prior_sd',
        'glorot',
        [str, float],
        "Standard deviation of prior on CDRNN hidden weights. A ``float``, ``'glorot'``, or ``'he'``.",
        aliases=['conv_prior_sd', 'prior_sd']
    ),
    Kwarg(
        'bias_prior_sd',
        1.,
        [str, float],
        "Standard deviation of prior on CDRNN hidden biases. A ``float``, ``'glorot'``, or ``'he'``.",
        aliases=['conv_prior_sd', 'prior_sd']
    ),
    Kwarg(
        'gamma_prior_sd',
        1,
        [str, float],
        "Standard deviation of prior on batch norm gammas. A ``float``, ``'glorot'``, or ``'he'``. Ignored unless batch normalization is used",
        aliases=['conv_prior_sd', 'prior_sd']
    ),

    # INITIALIZATION
    Kwarg(
        'bias_sd_init',
        None,
        [str, float, None],
        "Initial standard deviation of variational posterior over biases. If ``None``, inferred from other hyperparams."
    ),
    Kwarg(
        'gamma_sd_init',
        None,
        [str, float, None],
        "Initial standard deviation of variational posterior over batch norm gammas. If ``None``, inferred from other hyperparams. Ignored unless batch normalization is used."
    )
]

MODEL_INITIALIZATION_KWARGS += BAYES_KWARGS + NN_KWARGS + NN_BAYES_KWARGS

PLOT_KWARGS_CORE = [
    # PLOT DATA GENERATION
    Kwarg(
        'responses',
        None,
        [str, None],
        "Name(s) of response variable(s) to plot. If ``None``, plots all univariate responses."
    ),
    Kwarg(
        'response_param',
        None,
        [str, None],
        "Name(s) of parameter(s) of predictive distribution to plot for each response variable. If ``None``, plots the first parameter only. Parameter names not present in a given distribution will be skipped."
    ),
    Kwarg(
        'generate_univariate_irf_plots',
        True,
        bool,
        "Whether to plot univariate IRFs over time.",
        aliases=['generate_univariate_IRF_plots']
    ),
    Kwarg(
        'generate_univariate_irf_heatmaps',
        False,
        bool,
        "Whether to plot univariate IRF heatmaps over time.",
        aliases=['generate_univariate_IRF_heatmaps']
    ),
    Kwarg(
        'generate_curvature_plots',
        True,
        bool,
        "Whether to plot IRF curvature at time **reference_time**."
    ),
    Kwarg(
        'generate_irf_surface_plots',
        True,
        bool,
        "Whether to plot IRF surfaces.",
        aliases=['generate_IRF_surface_plots']
    ),
    Kwarg(
        'generate_interaction_surface_plots',
        False,
        bool,
        "Whether to plot IRF interaction surfaces at time **reference_time**."
    ),
    Kwarg(
        'generate_err_dist_plots',
        False,
        bool,
        "Whether to plot the average error distribution for real-valued responses."
    ),
    Kwarg(
        'generate_nonstationarity_surface_plots',
        True,
        bool,
        "Whether to plot IRF surfaces showing non-stationarity in the response."
    ),
    Kwarg(
        'n_samples',
        None,
        [int, None],
        "Number of posterior samples to draw if Bayesian, ignored otherwise. If ``None``, use model defaults."
    ),
    Kwarg(
        'level',
        95.,
        float,
        "Significance level for confidence/credible intervals, if supported."
    ),
    Kwarg(
        'plot_rangf',
        False,
        bool,
        "Whether to plot all (marginal) random effects."
    ),
    Kwarg(
        'reference_time',
        0.,
        float,
        "Timepoint at which to plot interactions."
    ),
    Kwarg(
        'reference_type',
        None,
        [str, None],
        "Type of plotting reference to use. One of ``'sampling'``, ``'mean'``, ``'zero'``, or ``None`` for default."
    ),

    # CONTROLS FOR UNIVARIATE IRF PLOTS
    Kwarg(
        'pred_names',
        None,
        [str, None],
        "List of names of predictors to include in univariate IRF plots. If ``None``, all predictors are plotted."
    ),
    Kwarg(
        'sort_names',
        True,
        bool,
        "Whether to alphabetically sort IRF names."
    ),
    Kwarg(
        'prop_cycle_length',
        None,
        [int, None],
        "Length of plotting properties cycle (defines step size in the color map). If ``None``, inferred from **pred_names**."
    ),
    Kwarg(
        'prop_cycle_map',
        None,
        [str, None],
        "Integer indices to use in the properties cycle for each entry in **pred_names**. Can be (1) a space-delimited list of ``;``-delimited pairs mapping from predictor names to ``int``; (2) a space-delimited list of ``int`` which is assumed to align one-to-one with predictor names, or (3) ``None``, in which case indices are automatically assigned."
    ),
    Kwarg(
        'plot_dirac',
        False,
        bool,
        "Whether to include any Dirac delta IRF's (stick functions at t=0) in plot."
    ),

    # AESTHETICS
    Kwarg(
        'plot_n_time_units',
        5,
        float,
        "Number of time units to use for plotting."
    ),
    Kwarg(
        'plot_n_time_points',
        1024,
        int,
        "Resolution of plot axis (for 3D plots, uses sqrt of this number for each axis)."
    ),
    Kwarg(
        'plot_x_inches',
        6.,
        float,
        "Width of plot in inches."
    ),
    Kwarg(
        'plot_y_inches',
        4.,
        float,
        "Height of plot in inches."
    ),
    Kwarg(
        'ylim',
        None,
        [str, None],
        "Space-delimited ``lower_bound upper_bound`` to use for y axis. If ``None``, automatically inferred."
    ),
    Kwarg(
        'use_horiz_axlab',
        True,
        bool,
        "Whether to include horizontal axis label(s) (x axis in 2D plots, x/y axes in 3D plots)."
    ),
    Kwarg(
        'use_vert_axlab',
        True,
        bool,
        "Whether to include vertical axis label (y axis in 2D plots, z axis in 3D plots)."
    ),
    Kwarg(
        'use_legend',
        True,
        bool,
        "Whether to add legend to univariate IRF plots.",
        aliases=['legend']
    ),
    Kwarg(
        'use_line_markers',
        False,
        bool,
        "Whether to add markers to lines in univariate IRF plots."
    ),
    Kwarg(
        'transparent_background',
        False,
        bool,
        "Whether to use a transparent background. If ``False``, uses a white background."
    ),
    Kwarg(
        'cmap',
        'gist_rainbow',
        str,
        "Name of MatPlotLib cmap specification to use for plotting (determines the color of lines in the plot)."
    ),
    Kwarg(
        'dpi',
        300,
        int,
        "Dots per inch of saved plot image file."
    ),
    Kwarg(
        'prefix',
        None,
        [str, None],
        "Name of MatPlotLib cmap specification to use for plotting (determines the color of lines in the plot)."
    )
]

PLOT_KWARGS_OTHER = [
    # SYNTHETIC DATA
    Kwarg(
        'plot_true_synthetic',
        False,
        bool,
        "If the models are fitted to synthetic data, whether to additionally generate plots of the true IRF."
    ),

    # QUANTILE-QUANTILE PLOTS
    Kwarg(
        'qq_partition',
        None,
        [str, None],
        "Partition over which to generate Q-Q plot for errors. Ignored if ``None`` or model directory does not contain saved errors for the requested partition."
    ),
    Kwarg(
        'qq_use_axis_labels',
        False,
        bool,
        "Whether to add axis labels to Q-Q plots."
    ),
    Kwarg(
        'qq_use_ticks',
        False,
        bool,
        "Whether to add ticks to Q-Q plots."
    ),
    Kwarg(
        'qq_use_legend',
        False,
        bool,
        "Whether to add legend to Q-Q plots."
    )
]<|MERGE_RESOLUTION|>--- conflicted
+++ resolved
@@ -428,17 +428,14 @@
     ),
     Kwarg(
         'pred_dist_epsilon',
-        1e-2,
-        float,
-<<<<<<< HEAD
+        1e-5,
+        float,
         "Epsilon parameter to use for numerical stability in bounded parameter estimation (imposes a positive lower bound on the parameter)."
     ),
     Kwarg(
         'pred_dist_epsilon',
         1e-2,
         float,
-=======
->>>>>>> 452473db
         "Epsilon parameter to use for numerical stability in bounded parameters of the predictive distribution (imposes a positive lower bound on the parameter).",
         aliases=['epsilon']
     ),
